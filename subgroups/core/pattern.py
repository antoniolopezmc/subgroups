# -*- coding: utf-8 -*-

# Contributors:
#    Antonio López Martínez-Carrasco <antoniolopezmc1995@gmail.com>

"""This file contains the implementation of a 'Pattern'. A 'Pattern' is a sorted list of non-repeated selectors.
"""

from subgroups.core.selector import Selector
from bisect import bisect_left
from pandas import Series, DataFrame

# Python annotations.
from typing import Iterator

class Pattern(object):
    """This class represents a 'Pattern'. A 'Pattern' is a sorted list of non-repeated selectors.
    
    :param list_of_selectors: a list of selectors. IMPORTANT: we assume that the list only contains selectors.
    """
    
    __slots__ = ("_list_of_selectors")
    
    def __init__(self, list_of_selectors : list[Selector]) -> None:
        if type(list_of_selectors) is not list:
            raise TypeError("The type of the parameter 'list_of_selectors' must be 'list'.")
        # We use a temporal list in order to store a copy of the list 'list_of_selectors'. IMPORTANT: We only copy the list, but not the selectors contained in it.
        temporal_list_of_selectors = list_of_selectors.copy()
        # Sort the temporal list of selectors.
        temporal_list_of_selectors.sort()
        # Initialize 'self._list_of_selectors' to empty list.
        self._list_of_selectors = []
        # Append the elements of the list 'temporal_list_of_selectors' to the list 'self._list_of_selectors', avoiding the duplicates.
        for elem in temporal_list_of_selectors:
            if (len(self._list_of_selectors) == 0) or (self._list_of_selectors[-1] != elem):
                self._list_of_selectors.append(elem)
    
    def add_selector(self, selector : Selector) -> None:
        """Method to add a selector to the pattern. If the selector already exists, this method does nothing.
        
        :param selector: the selector which is added.
        """
        if not isinstance(selector, Selector):
            raise TypeError("The parameter 'selector' must be an instance of the 'Selector' class or of a subclass thereof.")
        # We can use the bisection algorithm because the list is sorted.
        index = bisect_left(self._list_of_selectors, selector)
        if (index == len(self._list_of_selectors)): # The list is empty OR the element will be inserted in the right side of the list.
            self._list_of_selectors.append(selector)
        elif (self._list_of_selectors[index] != selector): # The list is not empty AND the element will not be inserted in the right side of the list.
            self._list_of_selectors.insert(index, selector)
    
    def remove_selector(self, selector : Selector) -> None:
        """Method to remove a selector from the pattern. If the selector does not exist, this method does nothing.
        
        :param selector: the selector which is removed.
        """
        if not isinstance(selector, Selector):
            raise TypeError("The parameter 'selector' must be an instance of the 'Selector' class or of a subclass thereof.")
        # We can use the bisection algorithm because the list is sorted.
        index = bisect_left(self._list_of_selectors, selector)
        if (index < len(self._list_of_selectors)) and (self._list_of_selectors[index] == selector):
            self._list_of_selectors.pop(index)
    
    def remove_selector_by_index(self, index : int) -> None:
        """Method to remove a selector from the pattern by index. If the index is out of range, an 'IndexError' exception is raised.
        
        :param index: the index which is used.
        """
        if type(index) is not int:
            raise TypeError("The type of the parameter 'index' must be 'int'.")
        self._list_of_selectors.pop(index)
    
    def get_selector(self, index : int) -> Selector:
        """Method to get a selector from the pattern by index. If the index is out of range, an 'IndexError' exception is raised.
        
        :param index: the index which is used.
        """
        if type(index) is not int:
            raise TypeError("The type of the parameter 'index' must be 'int'.")
        return self._list_of_selectors[index]
    
    def copy(self) -> 'Pattern':
        """Method to copy the Pattern.
        
        :return: the copy of the Pattern WITH THE SAME SELECTORS (THE SAME OBJECTS). This method does not copy the selectors of the list (it is not needed because the selectors are immutable).
        """
        new_list_of_selectors = self._list_of_selectors.copy()
        new_pattern = Pattern([]) # The list of selectors is already sorted. It is not needed to sort it in the __init__ method.
        new_pattern._list_of_selectors = new_list_of_selectors
        return new_pattern
    
    def is_contained(self, pandas_dataframe : DataFrame) -> Series:
        """Method to check whether the pattern is contained in each row of the pandas.DataFrame passed by parameter. IMPORTANT: If an attribute name of a selector of the pattern is not in the pandas.DataFrame passed by parameter, a KeyError exception is raised.
        
        :param pandas_dataframe: the pandas.DataFrame with which the pattern is checked.
        :return: whether the pattern is contained in each row of the pandas.DataFrame passed by parameter.
        """
        if type(pandas_dataframe) is not DataFrame:
            raise TypeError("The type of the parameter 'pandas_dataframe' must be 'pandas.DataFrame'.")
        final_result = Series([True] * len(pandas_dataframe)) # The empty pattern is contained in all the rows of a pandas DataFrame.
        # For each selector, we process the whole corresponding attribute (i.e., the complete Series).
        # If all the boolean values of 'final_result' are False, we can stop the process.
        current_index = 0
        while (final_result.sum() > 0) and (current_index < len(self._list_of_selectors)):
            current_selector = self._list_of_selectors[current_index]
            current_attribute_name = current_selector.attribute_name
            corresponding_Series = pandas_dataframe[current_attribute_name]
            final_result = final_result & current_selector.match(current_attribute_name, corresponding_Series)
            current_index = current_index + 1
        return final_result
    
    def is_refinement(self, refinement_candidate : 'Pattern', refinement_of_itself : bool) -> bool:
        """Method to check whether 'refinement_candidate' is a refinement of this (i.e., of 'self').
        
        :param refinement_candidate: pattern candidate to be a refinement of this (i.e., of 'self').
        :param refinement_of_itself: is a pattern a refinement of itself? Sometimes it may be better to assume yes and sometimes no. Therefore, if both patterns are equal, then this method returns the value of 'refinement_of_itself'.
        :return: whether 'refinement_candidate' is a refinement of this (i.e., 'self').
        """
        # TODO: implementing it more efficient (i.e., not using sets), and verifying whether it is actually more efficient. 
        self_as_set = set(self._list_of_selectors)
        refinement_candidate_as_set = set(refinement_candidate._list_of_selectors)
        if (len(self_as_set) > len(refinement_candidate_as_set)):
            return False
        elif self_as_set == refinement_candidate_as_set:
            return refinement_of_itself
        else:
            return self_as_set.issubset(refinement_candidate_as_set)
    
    @staticmethod
    def generate_from_str(input_str : str) -> 'Pattern':
        r"""Static method to generate a Pattern from a str.
        
        :param input_str: the str from which to generate the Pattern. We assume the format defined by one of the following regular expressions: (1) '\\[\\]' (empty Pattern), (2) '\\[selector\\]' (Pattern with only one selector), (3) '\\[selector(, selector)+\\]' (Pattern with more than one selector).
        :return: the Pattern generated from the str.
        """
        if type(input_str) is not str:
            raise TypeError("The type of the parameter 'input_str' must be 'str'.")
        if (input_str == "[]"):
            return Pattern([])
        else:
            list_of_selectors = []
            list_of_selectors_as_text = input_str[1:-1] # Delete the initial '[' and the final ']'.
            list_of_selectors_as_text_split = list_of_selectors_as_text.split(", ") # Separator: ', ' (comma and whitespce).
            for element in list_of_selectors_as_text_split:
                list_of_selectors.append(Selector.generate_from_str(element))
            return Pattern(list_of_selectors)
    
    def __eq__(self, other : 'Pattern') -> bool:
        if not isinstance(other, Pattern):
            raise TypeError("You are making a comparison with an object which is not an instance of the 'Pattern' class or of a subclass thereof.")
        if len(self._list_of_selectors) != len(other._list_of_selectors):
            return False # If they have different lengths, return False.
        for index in range(len(self._list_of_selectors)): # We check only the length of one list, because the length of the other list is the same.
            if (self._list_of_selectors[index] != other._list_of_selectors[index]):
                return False
        return True
    
    def __ne__(self, other : 'Pattern') -> bool:
        if not isinstance(other, Pattern):
            raise TypeError("You are making a comparison with an object which is not an instance of the 'Pattern' class or of a subclass thereof.")
        if len(self._list_of_selectors) != len(other._list_of_selectors):
            return True # If they have different lengths, return True.
        for index in range(len(self._list_of_selectors)): # We check only the length of one list, because the length of the other list is the same.
            if (self._list_of_selectors[index] != other._list_of_selectors[index]):
                return True
        return False
    
    def __str__(self) -> str:
        if len(self._list_of_selectors) == 0:
            return "[]"
        else:
            result = "["
            current_index = 0
            while (current_index < (len(self._list_of_selectors)-1)):
                result = result + str(self._list_of_selectors[current_index]) + ", "
                current_index = current_index + 1
            result = result + str(self._list_of_selectors[-1]) + "]" # -1 -> The last element.
            return result
    
    def __len__(self) -> int:
        return len(self._list_of_selectors)
    
    def __contains__(self, item : Selector) -> bool:
        if not isinstance(item, Selector):
            raise TypeError("You are using an object which is not an instance of the 'Selector' class or of a subclass thereof.")
        if len(self._list_of_selectors) == 0:
            return False
        # We can use the bisection algorithm because the list is sorted.
        index = bisect_left(self._list_of_selectors, item)
<<<<<<< HEAD
        return (index < len(self._list_of_selectors)) and (self._list_of_selectors[index] == item)
=======
        return ( 0 < len(self._list_of_selectors) > index)  and (self._list_of_selectors[index] == item)
>>>>>>> f385d017
    
    def __iter__(self) -> Iterator[Selector]:
        return iter(self._list_of_selectors)
    <|MERGE_RESOLUTION|>--- conflicted
+++ resolved
@@ -187,11 +187,7 @@
             return False
         # We can use the bisection algorithm because the list is sorted.
         index = bisect_left(self._list_of_selectors, item)
-<<<<<<< HEAD
         return (index < len(self._list_of_selectors)) and (self._list_of_selectors[index] == item)
-=======
-        return ( 0 < len(self._list_of_selectors) > index)  and (self._list_of_selectors[index] == item)
->>>>>>> f385d017
     
     def __iter__(self) -> Iterator[Selector]:
         return iter(self._list_of_selectors)
